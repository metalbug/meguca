--- conflicted
+++ resolved
@@ -16,17 +16,13 @@
 * Alternatively, you can run `curl -Ls https://raw.githubusercontent.com/bakape/doushio/master/DEPLOY.sh | bash -`
 	as root for a basic semiautomatic production setup. Currently Ubuntu-only
 
-<<<<<<< HEAD
-Automatic cross-platform development setup:
+##Automatic cross-platform development setup:
 * Install [VirtualBox](https://www.virtualbox.org/wiki/Downloads) and [Vagrant](http://www.vagrantup.com/downloads.html)
 * Open a shell in meguca's root directory and run `vagrant up`
 * Grab a coffee
 * Run `vagrant ssh` and `node builder`, once logged in. Your changes will automatically sync both ways. [More info](https://www.vagrantup.com/)
 
-Production:
-=======
 ##Production
->>>>>>> f593aee6
 
 * Have your webserver serve www/ (or wherever you've moved src, thumb, etc.)
 * Run `node server/server.js` for just the server
@@ -39,12 +35,7 @@
 * ImageMagick
 * gcc, g++, make
 * libpng with development headers
-<<<<<<< HEAD
-* io.js 1.2.0+
-* gulp
-=======
 * [io.js](https://iojs.org)
->>>>>>> f593aee6
 * redis
 
 ###Optional dependencies for various features
