# Change Log
All notable changes to this project will be documented in this file.
Project uses [Semantic Versioning](http://semver.org/)

<<<<<<< HEAD
##vNext
* Add:
	- Configurable board navigation panel
	- Optional Solve Media captcha integartion
	- Thread creation
* Change:
	- Required Go version to 1.7
	- Move origin configuration to server flag
	- Restrict board names to [a-z0-9]{1,3}
	- Remove minimum length requirement for passwords
* Fix:
	- Client HTTPS detection
	- SystemJS not loading in Palemoon
	- Board list retrieval with no boards created
	- Captcha reloading in login/registration forms

##v2.1.0-alpha - 2016-07-04
* License:
	- Relicense under GNU AGPL
* Add:
	- HTTP and database connection flags. See `./meguca help`.
	- Server configuration WebUI
	- Basic account management for staff
	- User-creatable boards
	- Global "admin" account
* Change:
	- Highlight all banner panel toggles, until clicked
	- Descriptive text error pages instead of graphical ones
	- Hardcode /all/ as default board
	- Make spoilers board-specific
* Fix:
	- Duplicative header writing, when using Chrome dev tools
* Remove
	- Staff board
	- Pseudo boards
	- `config/config.json` configuration file

##v2.0.0-alpha - 2016-06-21
Start tracking v2 progress in versions for easier debugging
	- Rewriting server in Go
	- Rewriting client in TypeScript
	- Switched DBMS to RethinkDB
=======
##v1.9.6 - 2016-08-11
* Add:
	- Turkish language pack
>>>>>>> b813afd5

##v1.9.5 - 2016-07-12
* Fix:
	- Outdated desustorage URL

##v1.9.4 - 2016-06-21
* Fix:
	- Server crashing, when launched from init script on Debian

##v1.9.3 - 2016-06-11
* Fix:
	- Don't autoexpand files with audio and PDF

##v1.9.2 - 2016-05-27
* Fix:
	- Server crashes on catalog pages

##v1.9.1 - 2016-04-29
* Fix:
	- Spontanious server crashes

##v1.9.0 - 2016-04-29
* Change:
	- Replace homebrew webapp install prompt with Android Chrome install banner

##v1.8.3 - 2016-04-17
* Change:
	- Restore web manifest install promt on Android Chrome/FF

##v1.8.2 - 2016-04-11
* Fix:
	- Revert bugged SockJS version change

##v1.8.1 - 2016-04-05
* Fix:
	- Websocket heartbeat timeout crashes

##v1.8.0 - 2016-04-03
* Add:
	- Material Design theme
* Fix:
	- Syncing of mobile devices

##v1.7.5 - 2016-04-01
* Fix:
	- Not being able to connect to websocket in some cases

##v1.7.4 - 2016-03-28
* Fix:
	- Post hover anonymisation

##v1.7.3 - 2016-02-12
* Change
	- Lock down current stable, so we can move v2 into master

##v1.7.2 - 2015-12-27
* Fix
	- Server crashing on no thumbnail catalog OP renders
	- Image hat z-index
* Add
	- Video controls to all WebM
    - Release publishing helper script

##v1.7.1 - 2015-12-10
* Fix
	- r/a/dio banner not updating after prolonged operation
* Remove
	- Dedicated saucenao.com SSL bypass
* Change
	- Only DJs allowed to wear names with forced anon on

##v1.7.0 - 2015-12-05
* Remove
	- Drop shadow from image hover previews
* Add
	- DJ staff class with ability to scan for song requests

##v1.6.2 - 2015-11-21
* Fix
	- PDF thumbnailing timeout

##v1.6.1 - 2015-11-15
* Fix
	- Post links in report emails

##v1.6.0 - 2015-11-13
* Fix
	- Page not loading on outdated Chrome versions
* Add
	- Restore Vagrant support

##v1.5.1 - 2015-11-10
* Fix
	- "hide" image thumbnail mode

##v1.5.0 - 2015-11-08
* Add
	- Work mode aka Boss key

##v1.4.0 - 2015-11-08
* Add
	- Optional site frontpage to serve on '/'
* Changed
	- Upgrade breaking dependencies

##v1.3.3 - 2015-11-06
* Fix
	- Writing of multiple dice in one fragment

##v1.3.2 - 2015-11-06
* Fixed
	- Crash on failing to read moderation array

##v1.3.1 - 2015-10-31
* Fixed
	- New post multiplication in Expand All image mode
	- Crashes related to database dice spec migration
	- Connection getting stuck on "Syncing"
* Changed
	- Hide loading indicator on fetch failure
* Added
	- Babel.js transformer check for node.js version >=5
	- Switch from archive.moe image search to desustorage.org

##v1.3.0 - 2015-10-20
* Fixed
	- Crash on parsing dice server-side in some cases
* Added
	- Option to hide some boards from navigation bar

##v1.2.7 - 2015-10-11
* Fixed
	- "Workst best with" appearing on Chromium browsers
	- Skewed clocks resulting in post showing in the future

##v1.2.6 - 2015-10-10
* Fixed
	- Deploy script iptables persistence after reboot
	- Soundcloud embedding under HTTPS
* Changed
	- JS injections now execute on all thread's and board's sections, articles
    and post forms

##v1.2.5 - 2015-10-04
* Fixed
	- Post reporting

##v1.2.4 2015-10-03
* Fixed
	- Moderation spoiler live update

##v1.2.3 2015-10-03
* Fixed
	- New post keboard shortcut

##v1.2.2 - 2015-10-02
* Changed
	- Refactored page scrollinh on change compensation
	- Default image hower preview and relative timestamp settings

##v1.2.1 - 2015-09-30
* Fixed
	- Staff logging in

##v1.2.0 - 2015-09-30
* Added
	- Ability to select redis database to use
	- Automatic setup script for Ubuntu Trusty
* Removed
	- HTML caching

##v1.1.1 - 2015-09-23
* Fixed
	- Post menu background artefact
	- Missing post menu button on console theme
	- Reaload looping, when behind CDN

##v1.1.0 - 2015-09-22
* Added
	- 40x and 50x page rendering on requests
	- DOM level 4 polyfill
* Changed
	- Modal design in console theme
* Fixed
	- Missing top <hr> on thread pages
	- Missing icons in "Works best with" message

##v1.0.0 - 2015-09-20
* Added
	- UTC Clock to the schedule
	- Options export and import to/from file
	- Option to anonymise all posters
	- Selectable language packs
	- Image banners
	- Live updates in post hover previews
	- Support for hosting static assets on a subdomain
	- Ocean theme
	- Full ETag support
	- Debug mode forcing client-side with `debug=true` query string
	- Compatability bundle for older, hipster and outright retarded browsers
	- Scroll to post after contracting images taller than the viewport
	- `scripts/send` for pushing arbitrary messages to all client from the
    server's shell
	- Box shadow to upper layer elements
	- Loading indicator
	- Staff board to board navigation
	- Janitor staff class
	- Link hover colour to glass theme
	- Basic benchmark script
	- Option to disable moderation on specific boards
	- Moderation taken indicators for staff
	- Moderation log for staff
	- Internal production error logging
	- node.js v3 support
	- `--debug` flag for forcing debug mode
	- Database migration script from v0 or vanilla doushio
	- Reason field for bans
	- <noscript> header
	- Panel listing active
	- Full client-facing localisation
	- Operational dev guide
	- Separate mobile HTML templates
	- Uncommited text colour to glass theme
	- Supported browser indicator
	- Configurable custom `>>>/${link}/` targets
	- Optional global server-side anonymisation
* Changed
	- Client rewritten mostly form scratch
	- Meguca client compilation, install and upgrade procedures. See README.md
	- Pastebin embed height to 0.65 of viewport
	- Client to single page application
	- Faster builder.js client recompilation on change
	- Upgraded dependancies, including minimal node.js version
	- Google image search enabled by default
	- Post menu only disappears on click either inside or outside the menu
	- Render catalog server-side
	- JSON API spec
	- Metric ton of performance improvments
	- Switched to 4chan-like thread expiry model with page limits and autosaging
	- Persist `sage` in the email field
	- Clicking on catalog images no longer opens new tab
	- Criptographically secure mnemonics
	- Always render inter-board navigation
	- Updated JSON API post spec
	- Restyle moderation selection checkbox
	- Hide mnemonics from janitors
	- Persistent JS script injections
	- Don't preload all spoiler panes on postform render
	- More efficient static asset caching
* Fixed
	- Delay before r/a/dio banner appearing, when enabled
	- Opus WebM parsing
	- Random images generating small thumbnails
	- Vagrant provisioning on OSX
	- Disconnect favicon 404, if served from subdomain
	- Navigating with inter-board post links
	- Thread hiding
	- Memory leak, if repetedly clicking on UTC clock
	- Following a locked page bottom on post text input
	- Ctrl clicking post links
	- DOM bumping on reply shift on board pages
	- (You) disapearing on page refresh
	- Option exporting on Firefox
	- Image hower previews not respecting aspect ration on Firefox
	- Opening new tab when clicking audio controls in Firefox
	- Dangling apostrophe in tripcode
	- WebM expansion on Chrome for Android
	- Overflow of admin notifications
	- Purging hidden post list
	- Outline around [Return] after clicking [Bottom]
	- Deliberate server crashing, by sending certain websocket messages
	- Incorrect process exit codes on termination
* Removed
	- Archive board
	- Vagrant support
	- Board-specific default themes
	- Noko email field option
	- Outdated file map
	- Graveyard board
	- Fun threads
	- Changelog banner icon
	- Post focusing menu option
	- Board curfews
	- Imager deamon stub
	- Dynamic post unloading (temporarily, until reimplementation)
* Breaking
	- Dice storage in old threads
	- Backlink generation in old threads
	- Changed server entry point. Use `npm start` to start the server.
	- Removed thread tagging. See `docs/migration.md`.

##v0.11.3 - 2015-03-31
* Fixed
	- Server crash, when thread expiry is not defined for all boards

##v0.11.2 - 2015-03-19
* Fixed
	- "Clear hidden" button now only renders on the General tab of options
	- No word auto completion in the blockquote on mobile
	- Auto quoting the header, when selected

##v0.11.0 - 2015-03-15
* Added
	- PDF uploads
	- Automatic selected tex quoting
	- `#q` hash command for printing the r/a/dio song queue
	- Monit configuration file samples
	- Automatic linkification of >>>/board/ URLs
	- Pastebin link embedding
	- MP3 uploads (currently MP3s must have cover art)
	- Keybind for expanding all images
	- Automatic CSS file versioning and minification
	- Changelog icon to the banner
* Fixed
	- Administrator panel rendering on some configurations
	- Silent desynchronisation on mobile
	- Syncwatch imprecision
	- Memory leak in syncwatch
	- `Could not get response` error, when uploading with drag&drop
	- Disapering replies on mobile
* Changed
	- `npm install` now copies configuration files from examples on first run
	- Image hover previes now use the more responsive velocity.js library
	- Moved r/a/dio API polling server-side. Now passed to the clients through
    push notifications
	- Patched upkeep/radio.js to use push notifications
	- Made `#pyu` toggleable in the config.js
	- Reduced the banner''s screen footprint
	- Moved the separate archive deamon into a toggleable server module
	- Log errors to meguca's root directory
	- Updated init script sample
	- Notification text colour to red for easier noticability
	- `make clean` to also delete compiled JS and CSS files
	- Vagrant now supplies all of the dependancies, including optional. Be sure
    to run `vagrant provision` for existing VMs
* Removed
	- Deployment script
	- Default filter from the sample config.js
	- Underline formatting for links
	- Keyboard shortcuts options tab for mobile
	- EXIF deletion script
	- Autocompletion of text in the blockquote

##v0.10.0 - 2015-02-24
* Added
	- Vagrant support
	- Readonly JSON API
	- Store more values in post hashes (features that depend on these will not
    work on threads created prior to 0.10.0)
	- Thread catalog
	- Option to disable staff IP tagging
	- Adding custom URLs to board navigation
	- youtu.be link embedding support
* Fixed
	- io.js and node >= 0.12.0 compilation on OSX
	- websocket hangups on node server disconnect
	- Caching issues on Android
* Changed
	- Expanded and reorganised documentation

##v0.9.0 - 2015-02-17
* Added
	- Chrome for Android home screen webapp support
	- Option to unlock from page bottom on tab visibility loss
	- Tabbed UI for options menu
* Fixed
	- Administrator notifications on smaller screens
	- ffmpeg RAM usage (still need plenty of RAM to thumbnail large WebM)
* Removed
	- Anon hours
* Changed
	- APNG detection and image duplicate comparison now use native C++ node addons
	- Dynamic post unloading now off by default
	- Syncwatch now always on
	- All threads now have both [Expand] and [Last n] links
	- Now using [io.js](https://iojs.org) instead of node.js. At the moment of
    writing should still be compatible with node.js v0.12.x. When upgrading be
    sure to run `make clean; npm update; npm install` from meguca's root
    directory.

##v0.8.0 - 2015-01-30
*  Changed
	- Acquire most dependancies through npm
	- Moved various settings from config.js to hot.js
	- Duplicate image detection similar to findimagedupes.pl
	- Replaced homebrew client builder with gulp.js
    (please run `# npm install -g gulp` and rerun `npm install`)
*  Fixed
	- Syncwatch imprecision
	- Report Recaptcha from HTTPS pages
	- Illya dance + glass theme distortion on webkit browsers
*  Removed
	- Posted From siginitures
*  Added
	- Button for Fun Thread dispatching
	- Client configuration push updates
	- A fun in-model hook
	- Clicking on desktop notifications focuses reply tab and post
	- Displayed desktop notification memory
	- Favicons indicate thread status
	- Live administrator announcements
	- Text spoiler keybind

##v0.7.0 - 2015-01-15
*  Added
	- Ban purge script
	- mega.co.nz backup script
	- Live-toggleable image-related settings
	- Staff session purge script
	- Expand all images button
*  Removed
	- Large thumbnail mode
	- Japanese text-to-speach
	- Composite spoilers
	- WebM audio spoilers
*  Changed
	- Report emails activate moderation multiselection
	- More complete post model extraction

##v0.6.0 - 2014-12-26
*  Added
	- [Top] link in all browsers
	- Push websocket messages
	- Online user counter
*  Changed
	- Mods can now ban

##v0.5.1 - 2014-12-22
*  Added
	- Hot-reloadable word filter
	- Ability to render minimal page content (w/o scripts and CSS)
	- Dynamic post unloading
*  Removed
	- Legacy wordfilter.js
*  Changed
	- Last N query string syntax
	- Thread title sync to page title
	- Disabled some broken capability on mobile browsers
*  Fixed
	- Faulty ban timeout assignment

##v0.4.0 - 2014-12-3
*  Info
	- Started versioning seperately from
    [doushio](https://github.com/lalcmellkmal/doushio)<|MERGE_RESOLUTION|>--- conflicted
+++ resolved
@@ -2,7 +2,6 @@
 All notable changes to this project will be documented in this file.
 Project uses [Semantic Versioning](http://semver.org/)
 
-<<<<<<< HEAD
 ##vNext
 * Add:
 	- Configurable board navigation panel
@@ -45,11 +44,10 @@
 	- Rewriting server in Go
 	- Rewriting client in TypeScript
 	- Switched DBMS to RethinkDB
-=======
+
 ##v1.9.6 - 2016-08-11
 * Add:
 	- Turkish language pack
->>>>>>> b813afd5
 
 ##v1.9.5 - 2016-07-12
 * Fix:
