--- conflicted
+++ resolved
@@ -1441,15 +1441,15 @@
 				and val->>'rootURL' = 'http://localhost'`,
 		)
 	},
-<<<<<<< HEAD
-	func(tx *sql.Tx) (err error) {
-		return execAll(tx,
+	func(tx *pgx.Tx) (err error) {
+		_, err = tx.Exec(
 			`create table bitchute_videos (
 				id varchar(1000) primary key,
 				title varchar(1000) not null
 			)`,
 		)
-=======
+		return
+	},
 	func(tx *pgx.Tx) (err error) {
 		_, err = tx.Exec(
 			`alter table posts add column page int not null default 0`,
@@ -1719,7 +1719,6 @@
 		}
 
 		return
->>>>>>> df3e37ca
 	},
 }
 
