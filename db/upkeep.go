// Various periodic cleanup scripts and such

package db

<<<<<<< HEAD
// const day = 24 * 60 * 60

// var sessionExpiryQuery = r.
// 	Table("accounts").
// 	Update(map[string]r.Term{
// 		"sessions": r.Row.
// 			Field("sessions").
// 			Filter(func(s r.Term) r.Term {
// 				return s.Field("expires").Gt(r.Now())
// 			}),
// 	})

// var postClosingQuery = r.
// 	Table("posts").
// 	GetAllByIndex("editing", true). // Older than 30 minutes
// 	Filter(r.Row.Field("time").Lt(r.Now().ToEpochTime().Sub(1800))).
// 	Update(map[string]interface{}{
// 		"log": r.Row.Field("log").Append(r.
// 			Expr("06").
// 			Add(r.Row.Field("id").CoerceTo("string")).
// 			CoerceTo("binary"),
// 		),
// 		"editing":     false,
// 		"lastUpdated": r.Now().ToEpochTime().Floor(),
// 	})

// var expireImageTokensQuery = r.
// 	Table("imageTokens").
// 	Between(r.MinVal, r.Now(), r.BetweenOpts{
// 		Index: "expires",
// 	}).
// 	Delete(r.DeleteOpts{ReturnChanges: true}).
// 	Do(func(d r.Term) r.Term {
// 		return d.Field("deleted").Eq(0).Branch(
// 			r.Expr([]string{}),
// 			d.Field("changes").Field("old_val").Field("SHA1"),
// 		)
// 	})

// // Run database clean up tasks at server start and regular intervals. Must be
// // launched in separate goroutine.
// func runCleanupTasks() {
// 	// To ensure even the once an hour tasks are run shortly after server start
// 	time.Sleep(time.Minute)
// 	runMinuteTasks()
// 	runHourTasks()

// 	timerMin := time.Tick(time.Minute)
// 	timerHour := time.Tick(time.Hour)
// 	for {
// 		select {
// 		case <-timerMin:
// 			runMinuteTasks()
// 		case <-timerHour:
// 			runHourTasks()
// 		}
// 	}
// }

// func runMinuteTasks() {
// 	logError("open post cleanup", closeDanglingPosts())
// 	logError("expire image tokens", expireImageTokens())
// }

// func runHourTasks() {
// 	logError("session cleanup", expireUserSessions())
// 	logError("board cleanup", deleteUnusedBoards())
// 	logError("thread cleanup", deleteOldThreads())
// }

// func logError(prefix string, err error) {
// 	if err != nil {
// 		log.Printf("%s: %s\n", prefix, err)
// 	}
// }

// // Separate function, so we can test it
// func expireUserSessions() error {
// 	return Write(sessionExpiryQuery)
// }

// // Close any open posts that have not been closed for 30 minutes
// func closeDanglingPosts() error {
// 	return Write(postClosingQuery)
// }

// // Remove any expired image tokens and decrement or deallocate their target
// // image's assets
// func expireImageTokens() error {
// 	var toDealloc []string
// 	if err := All(expireImageTokensQuery, &toDealloc); err != nil {
// 		return err
// 	}

// 	for _, sha1 := range toDealloc {
// 		if err := DeallocateImage(sha1); err != nil {
// 			return err
// 		}
// 	}

// 	return nil
// }

// // Delete boards that are older than 1 week and have not had any new posts for
// // N days.
// func deleteUnusedBoards() error {
// 	conf := config.Get()
// 	if !conf.PruneBoards {
// 		return nil
// 	}

// 	q := r.
// 		Table("boards").
// 		Filter(r.
// 			Row.
// 			Field("created").
// 			Lt(r.Now().Sub(day * conf.BoardExpiry)).
// 			And(r.
// 				Table("posts").
// 				GetAllByIndex("board", r.Row.Field("id")).
// 				Pluck("time").
// 				OrderBy("time").
// 				Nth(-1).
// 				Field("time").
// 				Lt(r.Now().ToEpochTime().Sub(day * conf.BoardExpiry)).
// 				Default(true),
// 			),
// 		).
// 		Field("id")

// 	var expired []string
// 	if err := All(q, &expired); err != nil {
// 		return err
// 	}

// 	for _, board := range expired {
// 		if err := DeleteBoard(board); err != nil {
// 			return err
// 		}
// 	}

// 	return nil
// }

// // DeleteBoard deletes a board and all of its contained threads and posts
// func DeleteBoard(board string) error {
// 	var threads []uint64
// 	q := r.Table("threads").GetAllByIndex("board", board).Field("id")
// 	if err := All(q, &threads); err != nil {
// 		return err
// 	}

// 	for _, thread := range threads {
// 		if err := DeleteThread(thread); err != nil {
// 			return err
// 		}
// 	}

// 	// Perform board deletion after all threads are deleted, so there are
// 	// less consequences to an interrupted cleanup task.
// 	q = r.Table("boards").Get(board).Delete()
// 	if err := Write(q); err != nil {
// 		return err
// 	}

// 	return nil
// }

// // Delete threads that have not had any new posts in N days.
// func deleteOldThreads() error {
// 	conf := config.Get()
// 	if !conf.PruneThreads {
// 		return nil
// 	}

// 	q := r.
// 		Table("posts").
// 		GroupByIndex("op").
// 		Field("time").
// 		Max().
// 		Ungroup().
// 		Filter(r.Row.
// 			Field("reduction").
// 			Lt(r.Now().ToEpochTime().Sub(day * conf.ThreadExpiry)),
// 		).
// 		Field("group").
// 		Default(nil)

// 	var expired []uint64
// 	if err := All(q, &expired); err != nil {
// 		return err
// 	}

// 	for _, t := range expired {
// 		if err := DeleteThread(t); err != nil {
// 			return err
// 		}
// 	}

// 	return nil
// }

// // DeleteThread deletes a thread from the database and deallocated any freed up
// // images
// func DeleteThread(id uint64) error {
// 	if err := Write(FindThread(id).Delete()); err != nil {
// 		return err
// 	}

// 	q := r.
// 		Table("posts").
// 		GetAllByIndex("op", id).
// 		Delete(r.DeleteOpts{
// 			ReturnChanges: true,
// 		}).
// 		Field("changes").
// 		Field("old_val").
// 		Field("image").
// 		Field("SHA1").
// 		Default("") // Already deleted by another backend instance or no image
// 	var images []string
// 	if err := All(q, &images); err != nil {
// 		return err
// 	}

// 	for _, sha1 := range images {
// 		if sha1 != "" {
// 			if err := DeallocateImage(sha1); err != nil {
// 				return err
// 			}
// 		}
// 	}

// 	return nil
// }
=======
import (
	"log"
	"time"

	"github.com/bakape/meguca/config"
	r "github.com/dancannon/gorethink"
)

const day = 24 * 60 * 60

var sessionExpiryQ = r.
	Table("accounts").
	Update(map[string]r.Term{
		"sessions": r.Row.
			Field("sessions").
			Filter(func(s r.Term) r.Term {
				return s.Field("expires").Gt(r.Now())
			}),
	})

var postClosingQ = r.
	Table("posts").
	GetAllByIndex("editing", true). // Older than 30 minutes
	Filter(timeFilter(1800)).
	Update(map[string]interface{}{
		"log": r.Row.Field("log").Append(r.
			Expr("06").
			Add(r.Row.Field("id").CoerceTo("string")),
		),
		"editing":     false,
		"lastUpdated": r.Now().ToEpochTime().Floor(),
	})

// Remove any identity information from post after a week. Also clear the log,
// as it will most likely be pointless by then.
var postCleanupQ = r.
	Table("posts").
	Filter(r.Row.HasFields("ip")).
	Filter(timeFilter(day * 7)).
	Replace(r.Row.Without("ip", "password").Merge(map[string][]string{
		"log": []string{},
	}))

var expireImageTokensQ = r.
	Table("imageTokens").
	Between(r.MinVal, r.Now(), r.BetweenOpts{
		Index: "expires",
	}).
	Delete(r.DeleteOpts{ReturnChanges: true}).
	Do(func(d r.Term) r.Term {
		return d.Field("deleted").Eq(0).Branch(
			r.Expr([]string{}),
			d.Field("changes").Field("old_val").Field("SHA1"),
		)
	})

var expireBansQ = r.
	Table("bans").
	Between(r.MinVal, r.Now(), r.BetweenOpts{
		Index: "expires",
	}).
	Delete()

func timeFilter(sec int) r.Term {
	return r.Row.
		Field("time").
		Lt(r.Now().ToEpochTime().Floor().Sub(sec))
}

// Run database clean up tasks at server start and regular intervals. Must be
// launched in separate goroutine.
func runCleanupTasks() {
	// To ensure even the once an hour tasks are run shortly after server start
	time.Sleep(time.Minute)
	runMinuteTasks()
	runHourTasks()

	timerMin := time.Tick(time.Minute)
	timerHour := time.Tick(time.Hour)
	for {
		select {
		case <-timerMin:
			runMinuteTasks()
		case <-timerHour:
			runHourTasks()
		}
	}
}

func runMinuteTasks() {
	logError("open post cleanup", closeDanglingPosts())
	logError("expire image tokens", expireImageTokens())
	logError("expire bans", Write(expireBansQ))
}

func runHourTasks() {
	logError("session cleanup", expireUserSessions())
	logError("board cleanup", deleteUnusedBoards())
	logError("thread cleanup", deleteOldThreads())
	logError("old post cleanup", Write(postCleanupQ))
}

func logError(prefix string, err error) {
	if err != nil {
		log.Printf("%s: %s\n", prefix, err)
	}
}

// Separate function, so we can test it
func expireUserSessions() error {
	return Write(sessionExpiryQ)
}

// Close any open posts that have not been closed for 30 minutes
func closeDanglingPosts() error {
	return Write(postClosingQ)
}

// Remove any expired image tokens and decrement or deallocate their target
// image's assets
func expireImageTokens() error {
	var toDealloc []string
	if err := All(expireImageTokensQ, &toDealloc); err != nil {
		return err
	}

	for _, sha1 := range toDealloc {
		if err := DeallocateImage(sha1); err != nil {
			return err
		}
	}

	return nil
}

// Delete boards that are older than 1 week and have not had any new posts for
// N days.
func deleteUnusedBoards() error {
	conf := config.Get()
	if !conf.PruneBoards {
		return nil
	}

	q := r.
		Table("boards").
		Filter(r.
			Row.
			Field("created").
			Lt(r.Now().Sub(day * conf.BoardExpiry)).
			And(r.
				Table("posts").
				GetAllByIndex("board", r.Row.Field("id")).
				Pluck("time").
				OrderBy("time").
				Nth(-1).
				Field("time").
				Lt(r.Now().ToEpochTime().Sub(day * conf.BoardExpiry)).
				Default(true),
			),
		).
		Field("id")

	var expired []string
	if err := All(q, &expired); err != nil {
		return err
	}

	for _, board := range expired {
		if err := DeleteBoard(board); err != nil {
			return err
		}
	}

	return nil
}

// DeleteBoard deletes a board and all of its contained threads and posts
func DeleteBoard(board string) error {
	var threads []uint64
	q := r.Table("threads").GetAllByIndex("board", board).Field("id")
	if err := All(q, &threads); err != nil {
		return err
	}

	for _, thread := range threads {
		if err := DeleteThread(thread); err != nil {
			return err
		}
	}

	// Perform board deletion after all threads are deleted, so there are
	// less consequences to an interrupted cleanup task.
	q = r.Table("boards").Get(board).Delete()
	if err := Write(q); err != nil {
		return err
	}

	return nil
}

// Delete threads that have not had any new posts in N days.
func deleteOldThreads() error {
	conf := config.Get()
	if !conf.PruneThreads {
		return nil
	}

	q := r.
		Table("posts").
		GroupByIndex("op").
		Field("time").
		Max().
		Ungroup().
		Filter(r.Row.
			Field("reduction").
			Lt(r.Now().ToEpochTime().Sub(day * conf.ThreadExpiry)),
		).
		Field("group").
		Default(nil)

	var expired []uint64
	if err := All(q, &expired); err != nil {
		return err
	}

	for _, t := range expired {
		if err := DeleteThread(t); err != nil {
			return err
		}
	}

	return nil
}

// DeleteThread deletes a thread from the database and deallocated any freed up
// images
func DeleteThread(id uint64) error {
	if err := Write(FindThread(id).Delete()); err != nil {
		return err
	}

	q := r.
		Table("posts").
		GetAllByIndex("op", id).
		Delete(r.DeleteOpts{
			ReturnChanges: true,
		}).
		Field("changes").
		Field("old_val").
		Field("image").
		Field("SHA1").
		Default("") // Already deleted by another backend instance or no image
	var images []string
	if err := All(q, &images); err != nil {
		return err
	}

	for _, sha1 := range images {
		if sha1 != "" {
			if err := DeallocateImage(sha1); err != nil {
				return err
			}
		}
	}

	return nil
}
>>>>>>> 78057c74
<|MERGE_RESOLUTION|>--- conflicted
+++ resolved
@@ -2,10 +2,9 @@
 
 package db
 
-<<<<<<< HEAD
 // const day = 24 * 60 * 60
 
-// var sessionExpiryQuery = r.
+// var sessionExpiryQ = r.
 // 	Table("accounts").
 // 	Update(map[string]r.Term{
 // 		"sessions": r.Row.
@@ -15,21 +14,30 @@
 // 			}),
 // 	})
 
-// var postClosingQuery = r.
+// var postClosingQ = r.
 // 	Table("posts").
 // 	GetAllByIndex("editing", true). // Older than 30 minutes
-// 	Filter(r.Row.Field("time").Lt(r.Now().ToEpochTime().Sub(1800))).
+// 	Filter(timeFilter(1800)).
 // 	Update(map[string]interface{}{
 // 		"log": r.Row.Field("log").Append(r.
 // 			Expr("06").
-// 			Add(r.Row.Field("id").CoerceTo("string")).
-// 			CoerceTo("binary"),
+// 			Add(r.Row.Field("id").CoerceTo("string")),
 // 		),
 // 		"editing":     false,
 // 		"lastUpdated": r.Now().ToEpochTime().Floor(),
 // 	})
 
-// var expireImageTokensQuery = r.
+// // Remove any identity information from post after a week. Also clear the log,
+// // as it will most likely be pointless by then.
+// var postCleanupQ = r.
+// 	Table("posts").
+// 	Filter(r.Row.HasFields("ip")).
+// 	Filter(timeFilter(day * 7)).
+// 	Replace(r.Row.Without("ip", "password").Merge(map[string][]string{
+// 		"log": []string{},
+// 	}))
+
+// var expireImageTokensQ = r.
 // 	Table("imageTokens").
 // 	Between(r.MinVal, r.Now(), r.BetweenOpts{
 // 		Index: "expires",
@@ -42,6 +50,19 @@
 // 		)
 // 	})
 
+// var expireBansQ = r.
+// 	Table("bans").
+// 	Between(r.MinVal, r.Now(), r.BetweenOpts{
+// 		Index: "expires",
+// 	}).
+// 	Delete()
+
+// func timeFilter(sec int) r.Term {
+// 	return r.Row.
+// 		Field("time").
+// 		Lt(r.Now().ToEpochTime().Floor().Sub(sec))
+// }
+
 // // Run database clean up tasks at server start and regular intervals. Must be
 // // launched in separate goroutine.
 // func runCleanupTasks() {
@@ -65,12 +86,14 @@
 // func runMinuteTasks() {
 // 	logError("open post cleanup", closeDanglingPosts())
 // 	logError("expire image tokens", expireImageTokens())
+// 	logError("expire bans", Write(expireBansQ))
 // }
 
 // func runHourTasks() {
 // 	logError("session cleanup", expireUserSessions())
 // 	logError("board cleanup", deleteUnusedBoards())
 // 	logError("thread cleanup", deleteOldThreads())
+// 	logError("old post cleanup", Write(postCleanupQ))
 // }
 
 // func logError(prefix string, err error) {
@@ -81,19 +104,19 @@
 
 // // Separate function, so we can test it
 // func expireUserSessions() error {
-// 	return Write(sessionExpiryQuery)
+// 	return Write(sessionExpiryQ)
 // }
 
 // // Close any open posts that have not been closed for 30 minutes
 // func closeDanglingPosts() error {
-// 	return Write(postClosingQuery)
+// 	return Write(postClosingQ)
 // }
 
 // // Remove any expired image tokens and decrement or deallocate their target
 // // image's assets
 // func expireImageTokens() error {
 // 	var toDealloc []string
-// 	if err := All(expireImageTokensQuery, &toDealloc); err != nil {
+// 	if err := All(expireImageTokensQ, &toDealloc); err != nil {
 // 		return err
 // 	}
 
@@ -237,273 +260,4 @@
 // 	}
 
 // 	return nil
-// }
-=======
-import (
-	"log"
-	"time"
-
-	"github.com/bakape/meguca/config"
-	r "github.com/dancannon/gorethink"
-)
-
-const day = 24 * 60 * 60
-
-var sessionExpiryQ = r.
-	Table("accounts").
-	Update(map[string]r.Term{
-		"sessions": r.Row.
-			Field("sessions").
-			Filter(func(s r.Term) r.Term {
-				return s.Field("expires").Gt(r.Now())
-			}),
-	})
-
-var postClosingQ = r.
-	Table("posts").
-	GetAllByIndex("editing", true). // Older than 30 minutes
-	Filter(timeFilter(1800)).
-	Update(map[string]interface{}{
-		"log": r.Row.Field("log").Append(r.
-			Expr("06").
-			Add(r.Row.Field("id").CoerceTo("string")),
-		),
-		"editing":     false,
-		"lastUpdated": r.Now().ToEpochTime().Floor(),
-	})
-
-// Remove any identity information from post after a week. Also clear the log,
-// as it will most likely be pointless by then.
-var postCleanupQ = r.
-	Table("posts").
-	Filter(r.Row.HasFields("ip")).
-	Filter(timeFilter(day * 7)).
-	Replace(r.Row.Without("ip", "password").Merge(map[string][]string{
-		"log": []string{},
-	}))
-
-var expireImageTokensQ = r.
-	Table("imageTokens").
-	Between(r.MinVal, r.Now(), r.BetweenOpts{
-		Index: "expires",
-	}).
-	Delete(r.DeleteOpts{ReturnChanges: true}).
-	Do(func(d r.Term) r.Term {
-		return d.Field("deleted").Eq(0).Branch(
-			r.Expr([]string{}),
-			d.Field("changes").Field("old_val").Field("SHA1"),
-		)
-	})
-
-var expireBansQ = r.
-	Table("bans").
-	Between(r.MinVal, r.Now(), r.BetweenOpts{
-		Index: "expires",
-	}).
-	Delete()
-
-func timeFilter(sec int) r.Term {
-	return r.Row.
-		Field("time").
-		Lt(r.Now().ToEpochTime().Floor().Sub(sec))
-}
-
-// Run database clean up tasks at server start and regular intervals. Must be
-// launched in separate goroutine.
-func runCleanupTasks() {
-	// To ensure even the once an hour tasks are run shortly after server start
-	time.Sleep(time.Minute)
-	runMinuteTasks()
-	runHourTasks()
-
-	timerMin := time.Tick(time.Minute)
-	timerHour := time.Tick(time.Hour)
-	for {
-		select {
-		case <-timerMin:
-			runMinuteTasks()
-		case <-timerHour:
-			runHourTasks()
-		}
-	}
-}
-
-func runMinuteTasks() {
-	logError("open post cleanup", closeDanglingPosts())
-	logError("expire image tokens", expireImageTokens())
-	logError("expire bans", Write(expireBansQ))
-}
-
-func runHourTasks() {
-	logError("session cleanup", expireUserSessions())
-	logError("board cleanup", deleteUnusedBoards())
-	logError("thread cleanup", deleteOldThreads())
-	logError("old post cleanup", Write(postCleanupQ))
-}
-
-func logError(prefix string, err error) {
-	if err != nil {
-		log.Printf("%s: %s\n", prefix, err)
-	}
-}
-
-// Separate function, so we can test it
-func expireUserSessions() error {
-	return Write(sessionExpiryQ)
-}
-
-// Close any open posts that have not been closed for 30 minutes
-func closeDanglingPosts() error {
-	return Write(postClosingQ)
-}
-
-// Remove any expired image tokens and decrement or deallocate their target
-// image's assets
-func expireImageTokens() error {
-	var toDealloc []string
-	if err := All(expireImageTokensQ, &toDealloc); err != nil {
-		return err
-	}
-
-	for _, sha1 := range toDealloc {
-		if err := DeallocateImage(sha1); err != nil {
-			return err
-		}
-	}
-
-	return nil
-}
-
-// Delete boards that are older than 1 week and have not had any new posts for
-// N days.
-func deleteUnusedBoards() error {
-	conf := config.Get()
-	if !conf.PruneBoards {
-		return nil
-	}
-
-	q := r.
-		Table("boards").
-		Filter(r.
-			Row.
-			Field("created").
-			Lt(r.Now().Sub(day * conf.BoardExpiry)).
-			And(r.
-				Table("posts").
-				GetAllByIndex("board", r.Row.Field("id")).
-				Pluck("time").
-				OrderBy("time").
-				Nth(-1).
-				Field("time").
-				Lt(r.Now().ToEpochTime().Sub(day * conf.BoardExpiry)).
-				Default(true),
-			),
-		).
-		Field("id")
-
-	var expired []string
-	if err := All(q, &expired); err != nil {
-		return err
-	}
-
-	for _, board := range expired {
-		if err := DeleteBoard(board); err != nil {
-			return err
-		}
-	}
-
-	return nil
-}
-
-// DeleteBoard deletes a board and all of its contained threads and posts
-func DeleteBoard(board string) error {
-	var threads []uint64
-	q := r.Table("threads").GetAllByIndex("board", board).Field("id")
-	if err := All(q, &threads); err != nil {
-		return err
-	}
-
-	for _, thread := range threads {
-		if err := DeleteThread(thread); err != nil {
-			return err
-		}
-	}
-
-	// Perform board deletion after all threads are deleted, so there are
-	// less consequences to an interrupted cleanup task.
-	q = r.Table("boards").Get(board).Delete()
-	if err := Write(q); err != nil {
-		return err
-	}
-
-	return nil
-}
-
-// Delete threads that have not had any new posts in N days.
-func deleteOldThreads() error {
-	conf := config.Get()
-	if !conf.PruneThreads {
-		return nil
-	}
-
-	q := r.
-		Table("posts").
-		GroupByIndex("op").
-		Field("time").
-		Max().
-		Ungroup().
-		Filter(r.Row.
-			Field("reduction").
-			Lt(r.Now().ToEpochTime().Sub(day * conf.ThreadExpiry)),
-		).
-		Field("group").
-		Default(nil)
-
-	var expired []uint64
-	if err := All(q, &expired); err != nil {
-		return err
-	}
-
-	for _, t := range expired {
-		if err := DeleteThread(t); err != nil {
-			return err
-		}
-	}
-
-	return nil
-}
-
-// DeleteThread deletes a thread from the database and deallocated any freed up
-// images
-func DeleteThread(id uint64) error {
-	if err := Write(FindThread(id).Delete()); err != nil {
-		return err
-	}
-
-	q := r.
-		Table("posts").
-		GetAllByIndex("op", id).
-		Delete(r.DeleteOpts{
-			ReturnChanges: true,
-		}).
-		Field("changes").
-		Field("old_val").
-		Field("image").
-		Field("SHA1").
-		Default("") // Already deleted by another backend instance or no image
-	var images []string
-	if err := All(q, &images); err != nil {
-		return err
-	}
-
-	for _, sha1 := range images {
-		if sha1 != "" {
-			if err := DeallocateImage(sha1); err != nil {
-				return err
-			}
-		}
-	}
-
-	return nil
-}
->>>>>>> 78057c74
+// }