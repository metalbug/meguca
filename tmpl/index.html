--- conflicted
+++ resolved
@@ -7,23 +7,7 @@
 	<meta name="viewport" content="width=device-width, minimum-scale=1.0, maximum-scale=1.0">
 	<link rel="stylesheet" href="{{MEDIA_URL}}css/base.css?v={{css_hash}}">
 	<link rel="stylesheet" id="theme">
-<<<<<<< HEAD
-	<script>
-		// Bootsrap configuration
-		var config = {{CLIENT_CONFIG}},
-			hotConfig = {{CLIENT_HOT}},
-			configHash = '{{CLIENT_CONFIG_HASH}}',
-			clientHash = '{{client_hash}}',
-			cssHash = '{{css_hash}}',
-			lang = '{{lang}}',
-			isMobile = {{isMobile}},
-			// Timestamp of server-side render
-			renderTime = $RENDERTIME;
-	</script>
-=======
-	<style id="backgroundCSS"></style>
 	<script>var imports = {{client_imports}};</script>
->>>>>>> 939c805d
 	<script src="{{MEDIA_URL}}js/setup.js?v={{client_hash}}"></script>
 	<noscript>
 		<h1 id="noscriptHeader">
