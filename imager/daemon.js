--- conflicted
+++ resolved
@@ -249,19 +249,12 @@
 		image.video = image.path;
 		image.path = info.still_path;
 		image.ext = '.png';
-<<<<<<< HEAD
-		if (info.has_audio){
-			image.audio = true;
-			image.spoiler = 'a';
-		}
-=======
 		if (info.has_audio) {
 			image.audio = true;
 			if (config.WEBM_AUDIO_SPOILER)
 				image.spoiler = config.WEBM_AUDIO_SPOILER;
 		}
 
->>>>>>> b500cb58
 		self.verify_image();
 	});
 };
@@ -349,17 +342,6 @@
 		specs.comp = true;
 
 	var self = this;
-<<<<<<< HEAD
-	if (sp && config.SPOILER_IMAGES.trans.indexOf(sp) >= 0 || image.audio) {
-		this.status(image.audio ? 'Overlaying...' : 'Spoilering...');
-		var comp = composite_src(sp, this.pinky);
-		image.comp_path = image.path + '_comp';
-		image.dims = [w, h].concat(image.audio ? specs.dims : specs.bound);
-		specs.composite = comp;
-		specs.compDest = image.comp_path;
-		specs.compDims = specs.bound;
-		specs.audio = image.audio;
-=======
 	if (specs.comp) {
 		this.status(specs.overlay ? 'Overlaying...' : 'Spoilering...');
 		var comp = composite_src(sp, this.pinky);
@@ -368,7 +350,6 @@
 		image.dims = [w, h].concat(specs.compDims);
 		specs.composite = comp;
 		specs.compDest = image.comp_path;
->>>>>>> b500cb58
 		async.parallel([
 			self.resize_and_track.bind(self, specs, false),
 			self.resize_and_track.bind(self, specs, true),
@@ -616,12 +597,8 @@
 
 function resize_image(o, comp, callback) {
 	var args = build_im_args(o);
-<<<<<<< HEAD
-	var dims = o.audio ? o.flatDims : (comp ? o.compDims : o.flatDims);
-=======
 	var dims = comp ? o.compDims : o.flatDims;
 	var dest = comp ? o.compDest : o.dest;
->>>>>>> b500cb58
 	// in the composite case, zoom to fit. otherwise, force new size
 	args.push('-resize', dims + (comp ? '^' : '!'));
 	// add background
