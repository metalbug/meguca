var authcommon = require('./common'),
    caps = require('../server/caps'),
    common= require('../common'),
    okyaku = require('../server/okyaku'),
    STATE = require('../server/state');

require('./panel');

function connect() {
	return global.redis;
}

<<<<<<< HEAD
function ban(m, mod, ip, type) {
	if (type == 'timeout'){
		m.sadd('hot:' + type + 's', ip);
		m.hset('ip:' + ip, 'ban', type);
	} else if (type == 'unban'){
		m.srem('hot:timeouts', ip);
		m.del('ip:' + ip);
=======
function ban(m, mod, ip, key, type) {
	if (type == 'unban') {
		// unban from every type of suspension
		authcommon.suspensionKeys.forEach(function (suffix) {
			m.srem('hot:' + suffix, key);
		});
		m.hdel('ip:' + key, 'ban');
	}
	else {
		// need to validate that this is a valid ban type
		// TODO: elaborate
		if (type != 'timeout')
			return false;

		m.sadd('hot:' + type + 's', key);
		m.hset('ip:' + key, 'ban', type);
>>>>>>> 9fff1724
	}
	var now = Date.now();
	var info = {ip: key, type: type, time: now};
	if (key !== ip)
		info.realip = ip;
	if (mod.ident.email)
		info.email = mod.ident.email;
	m.rpush('auditLog', JSON.stringify(info));

	// trigger reload
	m.publish('reloadHot', 'caps');

	return true;
}

okyaku.dispatcher[authcommon.BAN] = function (msg, client) {
	if (!caps.can_administrate(client.ident))
		return false;
	var ip = msg[0];
	var type = msg[1];
	if (!authcommon.is_valid_ip(ip))
		return false;
	var key = authcommon.ip_key(ip);

	var m = connect().multi();
<<<<<<< HEAD
	ban(m, client, ip, type);
=======
	if (!ban(m, client, ip, key, type))
		return false;

>>>>>>> 9fff1724
	m.exec(function (err) {
		if (err)
			return client.kotowaru(err);
		var wasBanned = type != 'unban';

		/* XXX not DRY */
		var ADDRS = authcommon.modCache.addresses;
<<<<<<< HEAD
		if (ADDRS[ip])
			ADDRS[ip].ban = (type == 'timeout');

		var a = {ban: (type == 'timeout')};
		client.send([0, common.MODEL_SET, ['addrs', ip], a]);
=======
		if (ADDRS[key])
			ADDRS[key].ban = wasBanned;

		var a = {ban: wasBanned};
		client.send([0, common.MODEL_SET, ['addrs', key], a]);
>>>>>>> 9fff1724
	});
	return true;
};<|MERGE_RESOLUTION|>--- conflicted
+++ resolved
@@ -10,15 +10,6 @@
 	return global.redis;
 }
 
-<<<<<<< HEAD
-function ban(m, mod, ip, type) {
-	if (type == 'timeout'){
-		m.sadd('hot:' + type + 's', ip);
-		m.hset('ip:' + ip, 'ban', type);
-	} else if (type == 'unban'){
-		m.srem('hot:timeouts', ip);
-		m.del('ip:' + ip);
-=======
 function ban(m, mod, ip, key, type) {
 	if (type == 'unban') {
 		// unban from every type of suspension
@@ -35,7 +26,6 @@
 
 		m.sadd('hot:' + type + 's', key);
 		m.hset('ip:' + key, 'ban', type);
->>>>>>> 9fff1724
 	}
 	var now = Date.now();
 	var info = {ip: key, type: type, time: now};
@@ -61,13 +51,9 @@
 	var key = authcommon.ip_key(ip);
 
 	var m = connect().multi();
-<<<<<<< HEAD
-	ban(m, client, ip, type);
-=======
 	if (!ban(m, client, ip, key, type))
 		return false;
 
->>>>>>> 9fff1724
 	m.exec(function (err) {
 		if (err)
 			return client.kotowaru(err);
@@ -75,19 +61,11 @@
 
 		/* XXX not DRY */
 		var ADDRS = authcommon.modCache.addresses;
-<<<<<<< HEAD
-		if (ADDRS[ip])
-			ADDRS[ip].ban = (type == 'timeout');
-
-		var a = {ban: (type == 'timeout')};
-		client.send([0, common.MODEL_SET, ['addrs', ip], a]);
-=======
 		if (ADDRS[key])
 			ADDRS[key].ban = wasBanned;
 
 		var a = {ban: wasBanned};
 		client.send([0, common.MODEL_SET, ['addrs', key], a]);
->>>>>>> 9fff1724
 	});
 	return true;
 };