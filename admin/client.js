--- conflicted
+++ resolved
@@ -269,20 +269,6 @@
 	ban: function () {
 		var ip = this.model.get('ip');
 		var attrs = this.model.attributes;
-<<<<<<< HEAD
-		if (!attrs.ban){
-			if (!confirm('Ban ' + ip + '?'))
-				return;
-			var type = 'timeout';
-		} else {
-			if (!confirm('Unban ' + ip + '?'))
-				return;
-			var type = 'unban';
-		}
-
-		send([BAN, ip, type]);
-		this.$('.ban').prop('disabled', true);
-=======
 		var act, type;
 		if (!attrs.ban) {
 			act = 'Ban';
@@ -297,7 +283,6 @@
 		send([BAN, ip, type]);
 		// show ... while processing
 		this.$('.ban').val('...');
->>>>>>> 9fff1724
 	},
 });
 
