/*
 File drag and drop uploads
 */

const main = require('./main'),
	{etc, state} = main;

function dragonDrop(e) {
	e.stopPropagation();
	e.preventDefault();
	const {files} = e.dataTransfer;
	if (!files.length)
		return;
	let postForm = main.request('postForm');
	if (!postForm) {
		const thread = state.page.get('thread');
		if (thread)
			main.request('openPostBox', thread);
		else {
			const section = e.target.closest('section');
			if (section)
<<<<<<< HEAD
				main.request('openPostBox', etc.getNum(section));
		});
=======
				main.request('openPostBox', section.getAttribute('id'));
		}
>>>>>>> 30a1a852
	}
	else {
		const attrs = postForm.model.attributes;
		if (attrs.uploading || attrs.uploaded)
			return;
	}

	if (!postForm)
		postForm = main.request('postForm');
	if (files.length > 1) {
		postForm.uploadError('Too many files.');
		return;
	}

	// Drag and drop does not supply a fakepath to file, so we have to use
	// a separate upload form from the postForm one. Meh.
	const extra = postForm.prepareUpload(),
		data = new FormData();
	data.append('image', files[0]);
	for (let key in extra) {
		data.append(key, extra[key]);
	}
	
	const xhr = new XMLHttpRequest();
	xhr.open('POST', etc.uploadURL());
	xhr.setRequestHeader('Accept', 'application/json');
	xhr.onreadystatechange = upload_shita;
	xhr.send(data);

	postForm.notifyUploading();
}

function upload_shita() {
	if (this.readyState != 4 || this.status == 202)
		return;
	const err = this.responseText;
	
	// Everything just fine. Don't need to report.
	if (!/legitimate imager response/.test(err))
		main.request('postForm').uploadError(err);
}

function stop_drag(e) {
	e.stopPropagation();
	e.preventDefault();
}

function setupUploadDrop(el) {
	go('dragenter', stop_drag);
	go('dragexit', stop_drag);
	go('dragover', stop_drag);
	go('drop', dragonDrop);

	function go(name, func) {
		el.addEventListener(name, func, false);
	}
}

if (!main.isMobile)
	main.defer(() => setupUploadDrop(main.$threads[0]));
<|MERGE_RESOLUTION|>--- conflicted
+++ resolved
@@ -19,13 +19,8 @@
 		else {
 			const section = e.target.closest('section');
 			if (section)
-<<<<<<< HEAD
 				main.request('openPostBox', etc.getNum(section));
-		});
-=======
-				main.request('openPostBox', section.getAttribute('id'));
 		}
->>>>>>> 30a1a852
 	}
 	else {
 		const attrs = postForm.model.attributes;
