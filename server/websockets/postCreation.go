--- conflicted
+++ resolved
@@ -40,7 +40,7 @@
 // ReplyCreationRequest contains common fields for both thread and reply
 // creation
 type ReplyCreationRequest struct {
-	Image                             ImageRequest
+	Image                      ImageRequest
 	Name, Auth, Password, Body string
 }
 
@@ -66,7 +66,7 @@
 		return err
 	}
 
-	id, now, err := ConstructThread(req, c.ip, false)
+	id, now, hasImage, err := ConstructThread(req, c.ip, false)
 	if err != nil {
 		if err == errInValidCaptcha {
 			return c.sendMessage(MessageInsertThread, threadCreationResponse{
@@ -81,7 +81,7 @@
 		op:       id,
 		time:     now,
 		board:    req.Board,
-		hasImage: req.Image.Token != "",
+		hasImage: hasImage,
 	}
 
 	msg := threadCreationResponse{
@@ -94,7 +94,7 @@
 // ConstructThread creates a new tread and writes it to the database. Returns
 // the ID of the thread and its creation timestamp
 func ConstructThread(req ThreadCreationRequest, ip string, parseBody bool) (
-	id, timeStamp int64, err error,
+	id, timeStamp int64, hasImage bool, err error,
 ) {
 	if !auth.IsNonMetaBoard(req.Board) {
 		err = errInvalidBoard
@@ -130,7 +130,7 @@
 	}
 
 	// Perform this last, so there are less dangling images because of an error
-	hasImage := !conf.TextOnly && req.Image.Token != "" && req.Image.Name != ""
+	hasImage = !conf.TextOnly && req.Image.Token != "" && req.Image.Name != ""
 	if hasImage {
 		img := req.Image
 		post.Image, err = getImage(img.Token, img.Name, img.Spoiler)
@@ -156,21 +156,7 @@
 	if err != nil {
 		return
 	}
-<<<<<<< HEAD
 	err = db.IncrementBoardCounter(req.Board)
-	if err != nil {
-		return
-=======
-
-	c.openPost = openPost{
-		id:       id,
-		op:       id,
-		time:     now,
-		board:    req.Board,
-		hasImage: hasImage,
->>>>>>> a468c68f
-	}
-
 	return
 }
 
@@ -197,16 +183,12 @@
 		return errNoTextOrImage
 	}
 
-	// Check thread is not locked and retrieve the post counter
-	var threadAttrs struct {
-		Locked  bool
-		PostCtr int
-	}
-	q := r.Table("threads").Get(sync.OP).Pluck("locked", "postCtr")
-	if err := db.One(q, &threadAttrs); err != nil {
-		return err
-	}
-	if threadAttrs.Locked {
+	var locked bool
+	q := r.Table("threads").Get(sync.OP).Field("locked").Default(false)
+	if err := db.One(q, &locked); err != nil {
+		return err
+	}
+	if locked {
 		return errThreadIsLocked
 	}
 
@@ -262,15 +244,9 @@
 		op:         sync.OP,
 		time:       now,
 		board:      sync.Board,
-<<<<<<< HEAD
 		Buffer:     *bytes.NewBufferString(lastLine(post.Body)),
 		bodyLength: bodyLength,
-		hasImage:   !noImage,
-=======
-		Buffer:     *bytes.NewBuffer([]byte(post.Body)),
-		bodyLength: utf8.RuneCountInString(post.Body),
 		hasImage:   hasImage,
->>>>>>> a468c68f
 	}
 
 	return nil
@@ -358,11 +334,7 @@
 // Performs some validations and retrieves processed image data by token ID.
 // Embeds spoiler and image name in result struct. The last extension is
 // stripped from the name.
-<<<<<<< HEAD
 func getImage(token, name string, spoiler bool) (img *common.Image, err error) {
-=======
-func getImage(token, name string, spoiler bool) (*types.Image, error) {
->>>>>>> a468c68f
 	switch {
 	case len(token) > 127: // RethinkDB key length limit
 		return nil, errInvalidImageToken
