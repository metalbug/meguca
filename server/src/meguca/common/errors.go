--- conflicted
+++ resolved
@@ -94,12 +94,8 @@
 	case StatusError:
 		err := err.(StatusError)
 		c := err.Code
-<<<<<<< HEAD
-		if (c >= 400 && c < 500) || strings.HasPrefix(err.Error(), "YouTube") {
-=======
 		if (c >= 400 && c < 500) ||
 			strings.HasPrefix(err.Err.Error(), "YouTube") {
->>>>>>> 2d29cf9b
 			return true
 		}
 	case *websocket.CloseError:
