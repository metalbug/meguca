--- conflicted
+++ resolved
@@ -9,11 +9,8 @@
 	"log"
 	"os"
 	"runtime"
-<<<<<<< HEAD
 	"sync"
-=======
 	"time"
->>>>>>> 60ace574
 
 	"github.com/bakape/meguca/auth"
 	"github.com/bakape/meguca/db"
@@ -139,7 +136,6 @@
 }
 
 func startServer() {
-<<<<<<< HEAD
 	wg := new(sync.WaitGroup)
 	wg.Add(1)
 	load(wg, lang.Load)
@@ -158,6 +154,10 @@
 
 	wg.Wait()
 
+	// Wait 1 second for the caches to populate. Prevents reconnecting clients
+	// from swarming the update feed on server restart.
+	time.Sleep(time.Second)
+
 	logFatal(startWebServer)
 }
 
@@ -172,26 +172,4 @@
 		logFatal(fn)
 		wg.Done()
 	}()
-=======
-	fns := [...]func() error{
-		db.LoadDB,
-		websockets.Listen,
-		templates.ParseTemplates,
-		templates.Compile,
-		imager.InitImager,
-	}
-	for _, fn := range fns {
-		err := fn()
-		if err != nil {
-			log.Fatal(err)
-		}
-	}
-
-	// Wait 1 second for the caches to populate. Prevents reconnecting clients
-	// from swarming the update feed on server restart.
-	time.Sleep(time.Second)
-	if err := startWebServer(); err != nil {
-		log.Fatal(err)
-	}
->>>>>>> 60ace574
 }