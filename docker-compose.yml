version: "3"
services:
  meguca:
    build: .
    restart: always
    ports:
      - "8000:8000"
    volumes:
      - images:/meguca/images
    depends_on:
      - postgres
  postgres:
<<<<<<< HEAD
    build: docker/postgres
    shm_size: "256MB"
=======
    image: postgres:11
    restart: always
    shm_size: '256MB'
>>>>>>> df3e37ca
    volumes:
      - db:/var/lib/postgresql/data
    environment:
      - POSTGRES_USER=meguca
      - POSTGRES_PASSWORD=meguca
      - POSTGRES_DB=meguca
volumes:
  images:
  db:<|MERGE_RESOLUTION|>--- conflicted
+++ resolved
@@ -10,14 +10,9 @@
     depends_on:
       - postgres
   postgres:
-<<<<<<< HEAD
-    build: docker/postgres
-    shm_size: "256MB"
-=======
     image: postgres:11
     restart: always
-    shm_size: '256MB'
->>>>>>> df3e37ca
+    shm_size: "256MB"
     volumes:
       - db:/var/lib/postgresql/data
     environment:
